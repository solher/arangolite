--- conflicted
+++ resolved
@@ -145,36 +145,10 @@
 	buff.WriteString("`).toArray(); ")
 }
 
+re := regexp.MustCompile(`\{\{\.(\w+)\}\}`)
+bindRe := regexp.MustCompile(`@(\w+)`)
+
 func toES6Template(query string) string {
-<<<<<<< HEAD
-	re := regexp.MustCompile(`\{\{\.(\w+)\}\}`)
-	bindRe := regexp.MustCompile(`@(\w+)`)
 	query = bindRe.ReplaceAllString(query, `${$1}`)
 	return re.ReplaceAllString(query, `${$1}`)
-=======
-	buf := bytes.NewBuffer(nil)
-	lookingForEnd := false
-
-	for _, b := range query {
-		if lookingForEnd {
-			switch b {
-			case ' ', '\n', ',', ';', '}':
-				lookingForEnd = false
-				buf.WriteRune('}')
-				buf.WriteRune(b)
-				continue
-			}
-		} else {
-			if b == '@' {
-				lookingForEnd = true
-				buf.WriteString("${")
-				continue
-			}
-		}
-
-		buf.WriteRune(b)
-	}
-
-	return buf.String()
->>>>>>> ddd8e4f8
 }